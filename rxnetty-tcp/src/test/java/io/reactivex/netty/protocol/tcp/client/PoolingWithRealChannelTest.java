/*
 * Copyright 2015 Netflix, Inc.
 *
 * Licensed under the Apache License, Version 2.0 (the "License");
 * you may not use this file except in compliance with the License.
 * You may obtain a copy of the License at
 *
 *     http://www.apache.org/licenses/LICENSE-2.0
 *
 * Unless required by applicable law or agreed to in writing, software
 * distributed under the License is distributed on an "AS IS" BASIS,
 * WITHOUT WARRANTIES OR CONDITIONS OF ANY KIND, either express or implied.
 * See the License for the specific language governing permissions and
 * limitations under the License.
 *
 */
package io.reactivex.netty.protocol.tcp.client;

import io.netty.buffer.ByteBuf;
import io.netty.channel.embedded.EmbeddedChannel;
import io.reactivex.netty.client.pool.PooledConnection;
import org.junit.Assert;
import org.junit.Rule;
import org.junit.Test;
import rx.Observable;
<<<<<<< HEAD
import rx.functions.Func0;
import rx.functions.Func1;
import rx.observers.AssertableSubscriber;

import java.util.ArrayList;
import java.util.List;

import static org.hamcrest.MatcherAssert.assertThat;
import static org.hamcrest.Matchers.equalTo;
import static org.hamcrest.Matchers.is;
=======
import rx.functions.Action1;
import rx.functions.Func0;
import rx.functions.Func1;
import rx.observers.AssertableSubscriber;

import java.util.ArrayList;
import java.util.List;

import static org.hamcrest.MatcherAssert.*;
import static org.hamcrest.Matchers.*;
>>>>>>> 5d37d867
import static rx.Observable.fromCallable;
import static rx.Observable.just;

/**
 * This tests the code paths which are not invoked for {@link EmbeddedChannel} as it does not schedule any task
 * (an EmbeddedChannelEventLopp never returns false for isInEventLoop())
 */
public class PoolingWithRealChannelTest {

    @Rule
    public final TcpClientRule clientRule = new TcpClientRule();

    /**
     * This test validates the async onNext and synchronous onComplete/onError nature of pooling when the connection is
     * reused.
     */
    //@Test(timeout = 60000)
    public void testReuse() throws Exception {
        clientRule.startServer(1);
        PooledConnection<ByteBuf, ByteBuf> connection = clientRule.connect();
        connection.closeNow();

        assertThat("Pooled connection is closed.", connection.unsafeNettyChannel().isOpen(), is(true));

        PooledConnection<ByteBuf, ByteBuf> connection2 = clientRule.connect();

        assertThat("Connection is not reused.", connection2, is(connection));
    }

    @Test
    /**
     *
     * Load test to prove concurrency issues mainly seen on heavy load.
     *
     */
<<<<<<< HEAD
    public void assertPermitsAreReleasedWhenMergingObservablesWithExceptions() {
        clientRule.startServer(10, true);
=======
    public void testLoad() {
        clientRule.startServer(1000);
>>>>>>> 5d37d867

        MockTcpClientEventListener listener = new MockTcpClientEventListener();
        clientRule.getClient().subscribe(listener);

<<<<<<< HEAD
        int number_of_iterations = 1;
        int  numberOfRequests = 3;

        makeRequests(number_of_iterations, numberOfRequests);

        sleep(clientRule.getPoolConfig().getMaxIdleTimeMillis());

        assertThat("Permits should be 10", clientRule.getPoolConfig().getPoolLimitDeterminationStrategy().getAvailablePermits(), equalTo(10));
    }

    private void sleep(long i) {
        try {
            Thread.sleep(i);
        } catch (InterruptedException e) {
            e.printStackTrace();
        }
    }

    private void makeRequests(int number_of_iterations, int numberOfRequests) {
        for (int j = 0; j < number_of_iterations; j++) {

            //List<Observable<String>> results = new ArrayList<>();

            sleep(100);
=======

        int number_of_iterations = 300;
        int  numberOfRequests = 10;

        for(int j = 0; j < number_of_iterations; j++) {
>>>>>>> 5d37d867

            List<Observable<String>> results = new ArrayList<>();

            //Just giving the client some time to recover
<<<<<<< HEAD
            sleep(100);
=======
            try {
                Thread.sleep(100);
            } catch (InterruptedException e) {
                e.printStackTrace();
            }
>>>>>>> 5d37d867

            for (int i = 0; i < numberOfRequests; i++) {
                results.add(
                    fromCallable(new Func0<PooledConnection<ByteBuf, ByteBuf>>() {
                        @Override
                        public PooledConnection<ByteBuf, ByteBuf> call() {
<<<<<<< HEAD
                            return clientRule.connect();
=======
                            return clientRule.connectWithCheck();
>>>>>>> 5d37d867
                        }
                    })
                        .flatMap(new Func1<PooledConnection<ByteBuf, ByteBuf>, Observable<String>>() {
                            @Override
                            public Observable<String> call(PooledConnection<ByteBuf, ByteBuf> connection) {
                                return connection.writeStringAndFlushOnEach(just("Hello"))
                                    .toCompletable()
                                    .<ByteBuf>toObservable()
                                    .concatWith(connection.getInput())
                                    .take(1)
                                    .single()
                                    .map(new Func1<ByteBuf, String>() {
                                        @Override
                                        public String call(ByteBuf byteBuf) {
                                            try {
<<<<<<< HEAD
                                                byte[] bytes = new byte[byteBuf.readableBytes()];
                                                byteBuf.readBytes(bytes);
                                                return new String(bytes);
=======

                                                byte[] bytes = new byte[byteBuf.readableBytes()];
                                                byteBuf.readBytes(bytes);
                                                String result = new String(bytes);
                                                return result;
>>>>>>> 5d37d867
                                            } finally {
                                                byteBuf.release();
                                            }
                                        }
<<<<<<< HEAD
=======
                                    }).doOnError(new Action1<Throwable>() {
                                        @Override
                                        public void call(Throwable throwable) {
                                            Assert.fail("Did not expect exception: " + throwable.getMessage());
                                            throwable.printStackTrace();
                                        }
>>>>>>> 5d37d867
                                    });
                            }
                        }));
            }
            AssertableSubscriber<String> test = Observable.merge(results).test();
            test.awaitTerminalEvent();
<<<<<<< HEAD
=======
            test.assertNoErrors();
>>>>>>> 5d37d867
        }
    }
}<|MERGE_RESOLUTION|>--- conflicted
+++ resolved
@@ -23,18 +23,11 @@
 import org.junit.Rule;
 import org.junit.Test;
 import rx.Observable;
-<<<<<<< HEAD
 import rx.functions.Func0;
 import rx.functions.Func1;
 import rx.observers.AssertableSubscriber;
-
-import java.util.ArrayList;
-import java.util.List;
-
-import static org.hamcrest.MatcherAssert.assertThat;
-import static org.hamcrest.Matchers.equalTo;
-import static org.hamcrest.Matchers.is;
-=======
+import org.junit.Test;
+import rx.Observable;
 import rx.functions.Action1;
 import rx.functions.Func0;
 import rx.functions.Func1;
@@ -43,9 +36,16 @@
 import java.util.ArrayList;
 import java.util.List;
 
+import java.util.ArrayList;
+import java.util.List;
+
+import static org.hamcrest.MatcherAssert.assertThat;
+import static org.hamcrest.Matchers.equalTo;
+import static org.hamcrest.Matchers.is;
+import static rx.Observable.fromCallable;
+import static rx.Observable.just;
 import static org.hamcrest.MatcherAssert.*;
 import static org.hamcrest.Matchers.*;
->>>>>>> 5d37d867
 import static rx.Observable.fromCallable;
 import static rx.Observable.just;
 
@@ -81,73 +81,33 @@
      * Load test to prove concurrency issues mainly seen on heavy load.
      *
      */
-<<<<<<< HEAD
-    public void assertPermitsAreReleasedWhenMergingObservablesWithExceptions() {
-        clientRule.startServer(10, true);
-=======
     public void testLoad() {
         clientRule.startServer(1000);
->>>>>>> 5d37d867
 
         MockTcpClientEventListener listener = new MockTcpClientEventListener();
         clientRule.getClient().subscribe(listener);
 
-<<<<<<< HEAD
-        int number_of_iterations = 1;
-        int  numberOfRequests = 3;
-
-        makeRequests(number_of_iterations, numberOfRequests);
-
-        sleep(clientRule.getPoolConfig().getMaxIdleTimeMillis());
-
-        assertThat("Permits should be 10", clientRule.getPoolConfig().getPoolLimitDeterminationStrategy().getAvailablePermits(), equalTo(10));
-    }
-
-    private void sleep(long i) {
-        try {
-            Thread.sleep(i);
-        } catch (InterruptedException e) {
-            e.printStackTrace();
-        }
-    }
-
-    private void makeRequests(int number_of_iterations, int numberOfRequests) {
-        for (int j = 0; j < number_of_iterations; j++) {
-
-            //List<Observable<String>> results = new ArrayList<>();
-
-            sleep(100);
-=======
 
         int number_of_iterations = 300;
         int  numberOfRequests = 10;
 
         for(int j = 0; j < number_of_iterations; j++) {
->>>>>>> 5d37d867
 
             List<Observable<String>> results = new ArrayList<>();
 
             //Just giving the client some time to recover
-<<<<<<< HEAD
-            sleep(100);
-=======
             try {
                 Thread.sleep(100);
             } catch (InterruptedException e) {
                 e.printStackTrace();
             }
->>>>>>> 5d37d867
 
             for (int i = 0; i < numberOfRequests; i++) {
                 results.add(
                     fromCallable(new Func0<PooledConnection<ByteBuf, ByteBuf>>() {
                         @Override
                         public PooledConnection<ByteBuf, ByteBuf> call() {
-<<<<<<< HEAD
-                            return clientRule.connect();
-=======
                             return clientRule.connectWithCheck();
->>>>>>> 5d37d867
                         }
                     })
                         .flatMap(new Func1<PooledConnection<ByteBuf, ByteBuf>, Observable<String>>() {
@@ -163,40 +123,107 @@
                                         @Override
                                         public String call(ByteBuf byteBuf) {
                                             try {
-<<<<<<< HEAD
-                                                byte[] bytes = new byte[byteBuf.readableBytes()];
-                                                byteBuf.readBytes(bytes);
-                                                return new String(bytes);
-=======
 
                                                 byte[] bytes = new byte[byteBuf.readableBytes()];
                                                 byteBuf.readBytes(bytes);
                                                 String result = new String(bytes);
                                                 return result;
->>>>>>> 5d37d867
                                             } finally {
                                                 byteBuf.release();
                                             }
                                         }
-<<<<<<< HEAD
-=======
                                     }).doOnError(new Action1<Throwable>() {
                                         @Override
                                         public void call(Throwable throwable) {
                                             Assert.fail("Did not expect exception: " + throwable.getMessage());
                                             throwable.printStackTrace();
                                         }
->>>>>>> 5d37d867
                                     });
                             }
                         }));
             }
             AssertableSubscriber<String> test = Observable.merge(results).test();
             test.awaitTerminalEvent();
-<<<<<<< HEAD
-=======
             test.assertNoErrors();
->>>>>>> 5d37d867
         }
     }
+
+    @Test
+    /**
+     *
+     * Load test to prove concurrency issues mainly seen on heavy load.
+     *
+     */
+    public void assertPermitsAreReleasedWhenMergingObservablesWithExceptions() {
+        clientRule.startServer(10, true);
+
+        MockTcpClientEventListener listener = new MockTcpClientEventListener();
+        clientRule.getClient().subscribe(listener);
+
+        int number_of_iterations = 1;
+        int  numberOfRequests = 3;
+
+        makeRequests(number_of_iterations, numberOfRequests);
+
+        sleep(clientRule.getPoolConfig().getMaxIdleTimeMillis());
+
+        assertThat("Permits should be 10", clientRule.getPoolConfig().getPoolLimitDeterminationStrategy().getAvailablePermits(), equalTo(10));
+    }
+
+    private void sleep(long i) {
+        try {
+            Thread.sleep(i);
+        } catch (InterruptedException e) {
+            e.printStackTrace();
+        }
+    }
+
+    private void makeRequests(int number_of_iterations, int numberOfRequests) {
+        for (int j = 0; j < number_of_iterations; j++) {
+
+            //List<Observable<String>> results = new ArrayList<>();
+
+            sleep(100);
+
+            List<Observable<String>> results = new ArrayList<>();
+
+            //Just giving the client some time to recover
+            sleep(100);
+
+            for (int i = 0; i < numberOfRequests; i++) {
+                results.add(
+                    fromCallable(new Func0<PooledConnection<ByteBuf, ByteBuf>>() {
+                        @Override
+                        public PooledConnection<ByteBuf, ByteBuf> call() {
+                            return clientRule.connect();
+                        }
+                    })
+                        .flatMap(new Func1<PooledConnection<ByteBuf, ByteBuf>, Observable<String>>() {
+                            @Override
+                            public Observable<String> call(PooledConnection<ByteBuf, ByteBuf> connection) {
+                                return connection.writeStringAndFlushOnEach(just("Hello"))
+                                    .toCompletable()
+                                    .<ByteBuf>toObservable()
+                                    .concatWith(connection.getInput())
+                                    .take(1)
+                                    .single()
+                                    .map(new Func1<ByteBuf, String>() {
+                                        @Override
+                                        public String call(ByteBuf byteBuf) {
+                                            try {
+                                                byte[] bytes = new byte[byteBuf.readableBytes()];
+                                                byteBuf.readBytes(bytes);
+                                                return new String(bytes);
+                                            } finally {
+                                                byteBuf.release();
+                                            }
+                                        }
+                                    });
+                            }
+                        }));
+            }
+            AssertableSubscriber<String> test = Observable.merge(results).test();
+            test.awaitTerminalEvent();
+        }
+    }
 }