--- conflicted
+++ resolved
@@ -45,7 +45,6 @@
     sourceSets { 
         examples
     }
-<<<<<<< HEAD
     
     //include 'examples' in build task
     tasks.build { 
@@ -72,7 +71,4 @@
 
 project(':rxjava-core') {
     sourceSets.test.java.srcDir 'src/test/java'
-}
-=======
-}
->>>>>>> 618503cb
+}