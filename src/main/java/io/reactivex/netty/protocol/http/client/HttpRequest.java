--- conflicted
+++ resolved
@@ -142,17 +142,10 @@
     }
 
     public HttpRequest<T> withContent(T content) {
-<<<<<<< HEAD
         if (!contentSet.compareAndSet(false, true)) {
             throw new IllegalStateException("Content has already been set");
         }
-        if (!headers.isContentLengthSet()) {
-            headers.set(HttpHeaders.Names.TRANSFER_ENCODING, "chunked");
-        }
         contentFactory = new SimpleContentSourceFactory<T>(new ContentSource.SingletonSource<T>(content));
-=======
-        contentSource = new ContentSource.SingletonSource<T>(content);
->>>>>>> 8895c6b0
         return this;
     }
 
