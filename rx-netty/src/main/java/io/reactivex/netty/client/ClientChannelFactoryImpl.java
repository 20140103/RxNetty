--- conflicted
+++ resolved
@@ -52,13 +52,9 @@
     @Override
     public ChannelFuture connect(final Subscriber<? super ObservableConnection<I, O>> subscriber,
                                  RxClient.ServerInfo serverInfo,
-<<<<<<< HEAD
                                  final ClientConnectionFactory<I, O,? extends ObservableConnection<I, O>> connectionFactory) {
         final long startTimeMillis = Clock.newStartTimeMillis();
         eventsSubject.onEvent(ClientMetricsEvent.CONNECT_START);
-=======
-                                 final ClientConnectionFactory<I, O, ? extends ObservableConnection<I, O>> connectionFactory) {
->>>>>>> 58410562
         final ChannelFuture connectFuture = clientBootstrap.connect(serverInfo.getHost(), serverInfo.getPort());
 
         subscriber.add(Subscriptions.create(new Action0() {
